:root {
  --background-color: #fff;
  --background-darker: #eee;
  --primary-color: #2f2fe1;
  --secondary-color: #2c3e50;
  --primary-color-dark: color-mix(in srgb, var(--primary-color), #000000 80%);
  --text-on-primary-color: #fff;
  --text-on-secondary-color: #fff;
  --text-on-background-color: #111;
  --color-red: #e31b39;
  --dilute-color: black;
  --border-color: black;
  --hover-color: #2980b9;
  --event-bg: black;
  --event-text: white;
}

@media (prefers-color-scheme: dark) {
  :root {
    --background-color: #222;
    --background-darker: #292929;
    --text-on-background-color: #cacaca;
    --primary-color: color-mix(in srgb, #2f2fe1, white 15%);
    --primary-color-dark: color-mix(in srgb, var(--primary-color), #000000 80%);
    --text-on-primary-color: #fff;
    --text-on-secondary-color: #fff;
    --color-red: #ee1d59;
    --dilute-color: white;
    --border-color: color-mix(
      in srgb,
      var(--background-color),
      var(--dilute-color) 15%
    );
    --border-radius: 12px;
    --card-bg: #333;
    --hover-color: #2980b9;
    --event-bg: black;
    --event-text: white;
  }
}

:root[data-theme="classic-light"] {
  --background-color: #fff;
  --background-darker: #eee;
  --text-on-background-color: #111;
  --primary-color: #2f2fe1;
  --secondary-color: #2c3e50;
  --primary-color-dark: color-mix(in srgb, var(--primary-color), #000000 80%);
  --text-on-primary-color: #fff;
  --text-on-secondary-color: #fff;
  --color-red: #e31b39;
  --dilute-color: black;
  --border-color: black;
  --border-radius: 12px;
  --hover-color: #2980b9;
  --card-bg: white;
  --event-bg: black;
  --event-text: white;
}

:root[data-theme="modern-light"] {
  --background-color: #fff;
  --background-darker: #eee;
  --text-on-background-color: #111;
  --primary-color: #2f2fe1;
  --secondary-color: #2c3e50;
  --primary-color-dark: color-mix(in srgb, var(--primary-color), #000000 80%);
  --text-on-primary-color: #fff;
  --text-on-secondary-color: #fff;
  --color-red: #e31b39;
  --dilute-color: black;
  --border-color: #d9d9d9;
  --border-radius: 5px;
  --hover-color: #2980b9;
  --card-bg: #f8f9fa;
  --event-bg: black;
  --event-text: white;
}

:root[data-theme="modern-dark"] {
  --background-color: #222;
  --background-darker: #292929;
  --text-on-background-color: #cacaca;
  --primary-color: color-mix(in srgb, #2f2fe1, white 15%);
  --secondary-color: #2c3e50;
  --primary-color-dark: color-mix(in srgb, var(--primary-color), #000000 80%);
  --text-on-primary-color: #fff;
  --text-on-secondary-color: #fff;
  --color-red: #ee1d59;
  --dilute-color: white;
  --border-color: color-mix(
    in srgb,
    var(--background-color),
    var(--dilute-color) 15%
  );
  --border-radius: 5px;
  --hover-color: #2980b9;
  --card-bg: #333;
  --event-bg: black;
  --event-text: white;
}

html,
dialog {
  background-color: var(--background-color);
  color: var(--text-on-background-color);
}

body {
  /* position: relative; */
  font-family: "Noto Sans", Helvetica, Arial, sans-serif;
  margin: 0 auto;
  max-width: 1200px;
  min-height: 100%;
}

* {
  box-sizing: border-box;
}

#app {
  padding: 12px;
}

a {
  color: var(--text-on-background-color);
}

header {
  background: var(--background-darker);
  min-height: 60px;
  font-weight: bold;
  display: flex;
  flex-wrap: wrap;
  gap: 12px;
  align-items: center;
  padding: 4px 12px;

  border-radius: var(--border-radius);
  margin: 12px;
  box-shadow: 4px 2px 12px -5px black;

  display: flex;
  justify-content: space-between;

  a.logo {
    font-size: 2em;
    text-decoration: none;
  }

  nav {
    display: flex;

<<<<<<< HEAD
    border-radius: 12px;

=======
>>>>>>> 3a10a695
    a {
      text-decoration: none;
      margin: 4px 8px;
      padding: 8px 12px;
      border-radius: 12px;

      &:hover {
        background: color-mix(
          in srgb,
          var(--background-darker),
          var(--dilute-color) 20%
        );
      }

      &.active {
        background: color-mix(
          in srgb,
          var(--background-darker),
          var(--dilute-color) 15%
        );
      }

      svg.icon {
        width: 1.3em;
        vertical-align: bottom;
        margin-right: 6px;
      }
    }
  }

  .logout_form {
    display: contents;
  }
}

.classic-light header {
  border: 2px solid var(--border-color);
}

.classic-light header nav {
  background: color-mix(
    in srgb,
    var(--background-darker),
    var(--dilute-color) 5%
  );
}

.classic-light header a {
  background: color-mix(
    in srgb,
    var(--background-darker),
    var(--dilute-color) 2%
  );
}

.login_window {
  display: flex;
  flex-direction: column;
  justify-content: center;
  align-items: center;
}

button,
.button {
  border: none;
  background: var(--primary-color);
  padding: 8px 16px;
  border-radius: 8px;
  color: var(--text-on-primary-color);
  font-size: 0.9em;

  &:hover {
    filter: brightness(90%);
  }

  &.delete,
  &.cancel {
    background: var(--color-red);
  }
}

input[type="text"],
input[type="password"] {
  border: 1px solid black;
  border-radius: 8px;
  padding: 4px 8px;
}

.font_bold {
  font-weight: bold;
}

section {
  border: 1px solid var(--border-color);
  border-radius: 12px;
  box-shadow: 4px 2px 12px -8px black;
  border-collapse: collapse;
  padding: 8px 12px 12px;
  margin: 18px 8px;
  overflow: hidden;
  max-width: 100%;
}

.modern-dark table {
  border-radius: 12px;
  box-shadow: 4px 2px 12px -6px rgb(45, 45, 45);
  border-collapse: collapse;
  overflow-x: scroll;
  width: 100%;

  td,
  th {
    padding: 8px;
    border: 1px solid var(--border-color);
    width: max-content;
  }

  th {
    height: 40px;
  }

  tr:hover {
    background: color-mix(
      in srgb,
      var(--background-color),
      var(--dilute-color) 10%
    );
  }

  tr:first-child th {
    border-top: 0;
  }

  tr:last-child td {
    border-bottom: 0;
  }

  tr :first-child {
    border-left: 0;
  }
}

.modern-light table {
  border-radius: 12px;
  box-shadow: 4px 2px 12px -6px black;
  border-collapse: collapse;
  overflow-x: scroll;
  width: 100%;

  td,
  th {
    padding: 8px;
    border: 1px solid var(--border-color);
    width: max-content;
  }

  th {
    height: 40px;
  }

  tr:hover {
    background: color-mix(
      in srgb,
      var(--background-color),
      var(--dilute-color) 10%
    );
  }

  tr:first-child th {
    border-top: 0;
  }

  tr:last-child td {
    border-bottom: 0;
  }

  tr :first-child {
    border-left: 0;
  }
}

.classic-light table {
  border: 1px solid var(--border-color);
  border-radius: 12px;
  box-shadow: 4px 2px 12px -6px black;
  border-collapse: collapse;
  overflow-x: scroll;
  width: 100%;

  td,
  th {
    padding: 8px;
    border: 1px solid var(--border-color);
    width: max-content;
  }

  th {
    height: 40px;
  }

  tr:hover {
    background: color-mix(
      in srgb,
      var(--background-color),
      var(--dilute-color) 10%
    );
  }

  tr:first-child th {
    border-top: 0;
  }

  tr:last-child td {
    border-bottom: 0;
  }

  tr :first-child {
    border-left: 0;
  }

  tr :last-child {
    border-right: 0;
  }
}

ul.collection-list {
  padding-left: 0;

  li.collection-list-item {
    list-style: none;
    display: block;
    position: relative;
    background: color-mix(
      in srgb,
      var(--background-color),
      var(--dilute-color) 5%
    );
    border: 2px solid var(--border-color);
    border-radius: 12px;
    margin: 12px 0;
    box-shadow: 4px 2px 12px -6px black;
    overflow: hidden;

    a {
      position: absolute;
      inset: 2px;
    }

    .inner {
      display: grid;
      min-height: 80px;
      height: fit-content;
      grid-template-areas:
        ".                color-chip"
        "title            color-chip"
        "description      color-chip"
        "subscription-url color-chip"
        "metadata         color-chip"
        "actions          color-chip"
        ".                color-chip";
      grid-template-rows: 12px auto auto auto auto auto 12px;
      grid-template-columns: auto 80px;
      row-gap: 4px;
      color: inherit;
      text-decoration: none;
      padding-left: 12px;

      position: relative;
      z-index: 1;
      pointer-events: none;

      a,
      button {
        pointer-events: all;
        cursor: pointer;
      }

      .title {
        font-weight: bold;
        grid-area: title;
        margin-right: 12px;
        white-space: nowrap;
      }

      span {
        margin: 8px initial;
      }

<<<<<<< HEAD
      .comps {
        display: inline;

        span {
          margin: 0 2px;
          background: var(--primary-color);
          color: var(--text-on-primary-color);
          font-size: 0.8em;
          padding: 3px 8px;
          border-radius: 12px;
        }
      }

=======
>>>>>>> 3a10a695
      .description {
        grid-area: description;
        white-space: nowrap;
      }

      .metadata {
        grid-area: metadata;
        white-space: nowrap;
      }

      .subscription-url {
        grid-area: subscription-url;
        white-space: nowrap;
      }

      .color-chip {
        background: var(--color);
        grid-area: color-chip;
        margin-left: 8px;
      }

      .actions {
        pointer-events: all;
        grid-area: actions;
        width: fit-content;
        display: flex;
        gap: 12px;
      }
    }

    &:hover {
      background: color-mix(
        in srgb,
        var(--background-color),
        var(--dilute-color) 10%
      );
    }
  }
}

textarea {
  width: 100%;
}

dialog {
  border: 1px solid var(--border-color);
  border-radius: 16px;
  padding: 32px;
  justify-self: center;
  align-self: center;
}

dialog::backdrop {
  background: color-mix(in srgb, var(--background-color), transparent 50%);
}

footer {
  display: flex;
  justify-content: center;
  margin-top: 32px;
  gap: 24px;
  bottom: 20px;
}

input[type="text"],
input[type="password"],
input[type="color"],
select {
  background: color-mix(
    in srgb,
    var(--background-color),
    var(--dilute-color) 10%
  );
  border: 0px solid var(--border-color);
  padding: 8px 8px;
  color: var(--text-on-background-color);
  margin: 2px;
  border-radius: 8px;

  &:hover,
  &:focus {
    background: color-mix(
      in srgb,
      var(--background-color),
      var(--dilute-color) 20%
    );
  }
}

.classic-light input[type="text"],
.classic-light input[type="password"],
.classic-light input[type="color"],
.classic-light select {
  background: color-mix(
    in srgb,
    var(--background-color),
    var(--dilute-color) 10%
  );
  border: 2px solid var(--border-color);
  padding: 6px 6px;
  color: var(--text-on-background-color);
  margin: 2px;
  border-radius: 8px;

  &:hover,
  &:focus {
    background: color-mix(
      in srgb,
      var(--background-color),
      var(--dilute-color) 20%
    );
  }
}

form {
  input[type="text"],
  input[type="password"],
  input[type="color"],
  textarea,
  select {
    width: 100%;
  }
}

svg.icon {
  stroke-width: 2px;
  color: var(--text-on-background-color);
  stroke: var(--text-on-background-color);
}

.component-chips {
  display: inline;

  span.chip {
    margin: 0 2px;
    background: var(--primary-color);
    color: var(--text-on-primary-color);
    font-size: .8em;
    padding: 3px 8px;
    border-radius: 12px;
  }
}<|MERGE_RESOLUTION|>--- conflicted
+++ resolved
@@ -151,11 +151,6 @@
   nav {
     display: flex;
 
-<<<<<<< HEAD
-    border-radius: 12px;
-
-=======
->>>>>>> 3a10a695
     a {
       text-decoration: none;
       margin: 4px 8px;
@@ -444,22 +439,6 @@
         margin: 8px initial;
       }
 
-<<<<<<< HEAD
-      .comps {
-        display: inline;
-
-        span {
-          margin: 0 2px;
-          background: var(--primary-color);
-          color: var(--text-on-primary-color);
-          font-size: 0.8em;
-          padding: 3px 8px;
-          border-radius: 12px;
-        }
-      }
-
-=======
->>>>>>> 3a10a695
       .description {
         grid-area: description;
         white-space: nowrap;
