--- conflicted
+++ resolved
@@ -25,20 +25,11 @@
   <header>
       <a class="logo" href="/frontend/user">RustiCal</a>
       {% block header_center %}{% endblock %}
-<<<<<<< HEAD
-      <div>
-        <form method="POST" action="/frontend/logout" class="logout_form">
-          <button type="submit">Log out</button>
-        </form>
-        <theme-selector style="min-width: 100px;"></theme-selector>
-      </div>
-=======
       {% if self.get_user().is_some() %}
         <form method="POST" action="/frontend/logout" class="logout_form">
           <button type="submit">Log out</button>
         </form>
       {% endif %}
->>>>>>> 3a10a695
   </header>
   {% endblock %}
   <div id="app">
