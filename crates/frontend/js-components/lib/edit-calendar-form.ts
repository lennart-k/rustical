import { html, LitElement } from "lit";
import { customElement, property } from "lit/decorators.js";
import { Ref, createRef, ref } from 'lit/directives/ref.js';
import { escapeXml } from ".";
<<<<<<< HEAD
import { allowed_timezones } from "./allowed-timezones";
=======
import { getTimezones } from "./timezones.ts";
>>>>>>> 7ec62bc6

@customElement("edit-calendar-form")
export class EditCalendarForm extends LitElement {
  constructor() {
    super()
    this.fetchTimezones()
  }

  async fetchTimezones() {
    this.timezones = await getTimezones()
  }

  protected override createRenderRoot() {
    return this
  }

  @property()
  principal: string
  @property()
  cal_id: string

  @property()
  displayname: string = ''
  @property()
  description: string = ''
  @property()
  timezone_id: string = ''
  @property()
  color: string = ''
  @property({
    converter: {
      fromAttribute: (value, _type) => new Set(value ? JSON.parse(value) : []),
      toAttribute: (value, _type) => JSON.stringify(value)
    }
  })
  components: Set<"VEVENT" | "VTODO" | "VJOURNAL"> = new Set()

  dialog: Ref<HTMLDialogElement> = createRef()
  form: Ref<HTMLFormElement> = createRef()
  @property()
  timezones: Array<String> = []

  override render() {
    return html`
      <button @click=${() => this.dialog.value.showModal()}>Edit</button>
      <dialog ${ref(this.dialog)}>
        <h3>Edit calendar</h3>
        <form @submit=${this.submit} ${ref(this.form)}>
          <label>
            Displayname
            <input type="text" name="displayname" .value=${this.displayname} @change=${e => this.displayname = e.target.value} />
          </label>
          <br>
          <label>
            Timezone (optional)
<<<<<<< HEAD
            <input type="text" list="timezone-list" name="timezone" .value=${this.timezone_id} @change=${e => this.timezone_id = e.target.value} />
            <datalist id="timezone-list">
            ${allowed_timezones.map(timezone => {
              html`
              <option>${timezone}</option>
              `
            })}
            </datalist>
=======
            <select name="timezone" .value=${this.timezone_id} @change=${e => this.timezone_id = e.target.value}>
              <option value="">No timezone</option>
              ${this.timezones.map(timezone => html`
                <option value=${timezone} ?selected=${timezone === this.timezone_id}>${timezone}</option>
              `)}
            </select>
>>>>>>> 7ec62bc6
          </label>
          <br>
          <label>
            Description
            <input type="text" name="description" .value=${this.description} @change=${e => this.description = e.target.value} />
          </label>
          <br>
          <label>
            Color
            <input type="color" name="color" .value=${this.color} @change=${e => this.color = e.target.value} />
          </label>
          <br>
          ${["VEVENT", "VTODO", "VJOURNAL"].map(comp => html`
            <label>
              Support ${comp}
              <input type="checkbox" value=${comp} ?checked=${this.components.has(comp)} @change=${e => e.target.checked ? this.components.add(e.target.value) : this.components.delete(e.target.value)} />
            </label>
            <br>
          `)}
          <br>
          <button type="submit">Submit</button>
          <button type="submit" @click=${event => { event.preventDefault(); this.dialog.value.close(); this.form.value.reset() }} class="cancel">Cancel</button>
      </form>
      </dialog>
        `
  }

  async submit(e: SubmitEvent) {
    e.preventDefault()
    if (!this.principal) {
      alert("Empty principal")
      return
    }
    if (!this.cal_id) {
      alert("Empty id")
      return
    }
    if (!this.displayname) {
      alert("Empty displayname")
      return
    }
    if (!this.components.size) {
      alert("No calendar components selected")
      return
    }
    let response = await fetch(`/caldav/principal/${this.principal}/${this.cal_id}`, {
      method: 'PROPPATCH',
      headers: {
        'Content-Type': 'application/xml'
      },
      body: `
      <propertyupdate xmlns="DAV:" xmlns:CAL="urn:ietf:params:xml:ns:caldav" xmlns:CS="http://calendarserver.org/ns/" xmlns:ICAL="http://apple.com/ns/ical/">
        <set>
          <prop>
            <displayname>${escapeXml(this.displayname)}</displayname>
            ${this.timezone_id ? `<CAL:calendar-timezone-id>${escapeXml(this.timezone_id)}</CAL:calendar-timezone-id>` : ''}
            ${this.description ? `<CAL:calendar-description>${escapeXml(this.description)}</CAL:calendar-description>` : ''}
            ${this.color ? `<ICAL:calendar-color>${escapeXml(this.color)}</ICAL:calendar-color>` : ''}
            <CAL:supported-calendar-component-set>
              ${Array.from(this.components.keys()).map(comp => `<CAL:comp name="${escapeXml(comp)}" />`).join('\n')}
            </CAL:supported-calendar-component-set>
          </prop>
        </set>
        <remove>
          <prop>
            ${!this.timezone_id ? `<CAL:calendar-timezone-id />` : ''}
            ${!this.description ? '<CAL:calendar-description />' : ''}
            ${!this.color ? '<ICAL:calendar-color />' : ''}
          </prop>
        </remove>
      </propertyupdate>
      `
    })

    if (response.status >= 400) {
      alert(`Error ${response.status}: ${await response.text()}`)
      return null
    }

    window.location.reload()
    return null
  }
}

declare global {
  interface HTMLElementTagNameMap {
    'edit-calendar-form': EditCalendarForm
  }
}<|MERGE_RESOLUTION|>--- conflicted
+++ resolved
@@ -2,11 +2,7 @@
 import { customElement, property } from "lit/decorators.js";
 import { Ref, createRef, ref } from 'lit/directives/ref.js';
 import { escapeXml } from ".";
-<<<<<<< HEAD
-import { allowed_timezones } from "./allowed-timezones";
-=======
 import { getTimezones } from "./timezones.ts";
->>>>>>> 7ec62bc6
 
 @customElement("edit-calendar-form")
 export class EditCalendarForm extends LitElement {
@@ -62,23 +58,12 @@
           <br>
           <label>
             Timezone (optional)
-<<<<<<< HEAD
-            <input type="text" list="timezone-list" name="timezone" .value=${this.timezone_id} @change=${e => this.timezone_id = e.target.value} />
-            <datalist id="timezone-list">
-            ${allowed_timezones.map(timezone => {
-              html`
-              <option>${timezone}</option>
-              `
-            })}
-            </datalist>
-=======
             <select name="timezone" .value=${this.timezone_id} @change=${e => this.timezone_id = e.target.value}>
               <option value="">No timezone</option>
               ${this.timezones.map(timezone => html`
                 <option value=${timezone} ?selected=${timezone === this.timezone_id}>${timezone}</option>
               `)}
             </select>
->>>>>>> 7ec62bc6
           </label>
           <br>
           <label>
