--- conflicted
+++ resolved
@@ -2,7 +2,7 @@
 import { customElement, property } from "lit/decorators.js";
 import { Ref, createRef, ref } from 'lit/directives/ref.js';
 import { escapeXml } from ".";
-import { allowed_timezones } from "./allowed-timezones";
+import { getTimezones } from "./timezones.ts";
 
 @customElement("create-calendar-form")
 export class CreateCalendarForm extends LitElement {
@@ -73,23 +73,12 @@
           <br>
           <label>
             Timezone (optional)
-<<<<<<< HEAD
-            <input type="text" name="timezone" list="timezone-list" .value=${this.timezone_id} @change=${e => this.timezone_id = e.target.value} />
-            <datalist id="timezone-list">
-              ${allowed_timezones.map(timezone => {
-              html`
-              <option>${timezone}</option>
-              `
-            })}
-            </datalist>
-=======
             <select name="timezone" .value=${this.timezone_id} @change=${e => this.timezone_id = e.target.value}>
               <option value="">No timezone</option>
               ${this.timezones.map(timezone => html`
                 <option value=${timezone} ?selected=${timezone === this.timezone_id}>${timezone}</option>
               `)}
             </select>
->>>>>>> 7ec62bc6
           </label>
           <br>
           <label>
