--- conflicted
+++ resolved
@@ -17,7 +17,6 @@
 axum.workspace = true
 askama.workspace = true
 askama_web.workspace = true
-askama_escape.workspace = true
 async-trait.workspace = true
 serde.workspace = true
 thiserror.workspace = true
@@ -42,11 +41,8 @@
 tower-sessions.workspace = true
 percent-encoding.workspace = true
 tower-http = { workspace = true, optional = true }
-<<<<<<< HEAD
 rrule.workspace = true
 ical.workspace = true
-=======
 vtimezones-rs.workspace = true
 serde_json.workspace = true
-itertools.workspace = true
->>>>>>> 7ec62bc6
+itertools.workspace = true