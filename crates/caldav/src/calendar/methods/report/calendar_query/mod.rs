--- conflicted
+++ resolved
@@ -2,13 +2,9 @@
 use rustical_ical::CalendarObject;
 use rustical_store::CalendarStore;
 
+mod comp_filter;
 mod elements;
-<<<<<<< HEAD
-pub(crate) use elements::*;
-mod comp_filter;
-=======
 pub use elements::*;
->>>>>>> dabddc62
 
 pub async fn get_objects_calendar_query<C: CalendarStore>(
     cal_query: &CalendarQueryRequest,
