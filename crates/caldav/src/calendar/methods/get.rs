use crate::Error;
use crate::calendar::CalendarResourceService;
use axum::body::Body;
use axum::extract::State;
use axum::{extract::Path, response::Response};
use headers::{ContentType, HeaderMapExt};
use http::{HeaderValue, Method, StatusCode, header};
use ical::generator::{Emitter, IcalCalendarBuilder};
use ical::property::Property;
use percent_encoding::{CONTROLS, utf8_percent_encode};
use rustical_ical::{CalendarObject, CalendarObjectComponent, EventObject};
use rustical_store::calendar_store::CalendarQuery;
use rustical_store::{CalendarStore, SubscriptionStore, auth::Principal};
use std::collections::HashMap;
use std::str::FromStr;
use tracing::instrument;
use chrono::NaiveDate;


// Todo add a generic function to fetch calendar events and data without the need to use the caldav api
pub async fn get_calendar_objects<C: CalendarStore>(
    principal: &str,
    calendar_id: &str,
    start: NaiveDate,
    end: NaiveDate,
    store: &C,
) -> Result<Vec<CalendarObject>, Error> {
    let query = CalendarQuery {
        time_start: Some(start),
        time_end: Some(end),
    };
    let objects = store.calendar_query(&principal, &calendar_id, query).await?;

    Ok(objects)
}

// Get data when using the CalDAV API
#[instrument(skip(cal_store))]
pub async fn route_get<C: CalendarStore, S: SubscriptionStore>(
    Path((principal, calendar_id)): Path<(String, String)>,
    State(CalendarResourceService { cal_store, .. }): State<CalendarResourceService<C, S>>,
    user: Principal,
    method: Method,
) -> Result<Response, Error> {
    if !user.is_principal(&principal) {
        return Err(crate::Error::Unauthorized);
    }

    let calendar = cal_store
        .get_calendar(&principal, &calendar_id, true)
        .await?;
    if !user.is_principal(&calendar.principal) {
        return Err(crate::Error::Unauthorized);
    }

<<<<<<< HEAD
    let mut timezones = HashMap::new();
=======
>>>>>>> 8c2025b6
    let mut vtimezones = HashMap::new();
    let objects = cal_store.get_objects(&principal, &calendar_id).await?;

    let mut ical_calendar_builder = IcalCalendarBuilder::version("4.0")
        .gregorian()
        .prodid("RustiCal");
    if let Some(displayname) = calendar.meta.displayname {
        ical_calendar_builder = ical_calendar_builder.set(Property {
            name: "X-WR-CALNAME".to_owned(),
            value: Some(displayname),
            params: None,
        });
    }
    if let Some(description) = calendar.meta.description {
        ical_calendar_builder = ical_calendar_builder.set(Property {
            name: "X-WR-CALDESC".to_owned(),
            value: Some(description),
            params: None,
        });
    }
    if let Some(timezone_id) = calendar.timezone_id {
        ical_calendar_builder = ical_calendar_builder.set(Property {
            name: "X-WR-TIMEZONE".to_owned(),
            value: Some(timezone_id),
            params: None,
        });
    }

    for object in &objects {
        vtimezones.extend(object.get_vtimezones());
        match object.get_data() {
            CalendarObjectComponent::Event(EventObject { event, .. }, overrides) => {
                ical_calendar_builder = ical_calendar_builder.add_event(event.clone());
                for ev_override in overrides {
                    ical_calendar_builder =
                        ical_calendar_builder.add_event(ev_override.event.clone());
                }
            }
            CalendarObjectComponent::Todo(todo, overrides) => {
                ical_calendar_builder = ical_calendar_builder.add_todo(todo.clone());
                for ev_override in overrides {
                    ical_calendar_builder = ical_calendar_builder.add_todo(ev_override.clone());
                }
            }
            CalendarObjectComponent::Journal(journal, overrides) => {
                ical_calendar_builder = ical_calendar_builder.add_journal(journal.clone());
                for ev_override in overrides {
                    ical_calendar_builder = ical_calendar_builder.add_journal(ev_override.clone());
                }
            }
        }
    }

    for vtimezone in vtimezones.into_values() {
        ical_calendar_builder = ical_calendar_builder.add_tz(vtimezone.to_owned());
    }

    let ical_calendar = ical_calendar_builder
        .build()
        .map_err(|parser_error| Error::IcalError(parser_error.into()))?;

    let mut resp = Response::builder().status(StatusCode::OK);
    let hdrs = resp.headers_mut().unwrap();
    hdrs.typed_insert(ContentType::from_str("text/calendar").unwrap());

    let filename = format!("{}_{}.ics", calendar.principal, calendar.id);
    let filename = utf8_percent_encode(&filename, CONTROLS);
    hdrs.insert(
        header::CONTENT_DISPOSITION,
        HeaderValue::from_str(&format!(
            "attachement; filename*=UTF-8''{filename}; filename={filename}",
        ))
        .unwrap(),
    );
    if matches!(method, Method::HEAD) {
        Ok(resp.body(Body::empty()).unwrap())
    } else {
        Ok(resp.body(Body::new(ical_calendar.generate())).unwrap())
    }
}<|MERGE_RESOLUTION|>--- conflicted
+++ resolved
@@ -53,10 +53,6 @@
         return Err(crate::Error::Unauthorized);
     }
 
-<<<<<<< HEAD
-    let mut timezones = HashMap::new();
-=======
->>>>>>> 8c2025b6
     let mut vtimezones = HashMap::new();
     let objects = cal_store.get_objects(&principal, &calendar_id).await?;
 
